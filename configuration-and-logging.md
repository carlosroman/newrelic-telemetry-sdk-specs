# Configuration

SDK implementations must allow for configuration of the following options:

1. `API key`
  * The API is required in order to communicate with the New Relic telemetry ingest APIs.
2. `Host URL override`
  * To facilitate communication with alternative New Relic backends as well as allowing for simple integration testing with a mock backend the SDK should allow each ingest URL to be overridden.
3. `Harvest interval`
  * The harvest interval should default to `5 seconds` with the ability for consumers of the SDK to set a custom interval in `seconds`.
4. `Failed request retrying`
  * It must be possible to configure the _backoff factor_, that is the amount of time to wait
    after a failed request before attempting to send the request again.
  * It must also be possible to configure the _max retries_.
    See [communication backoff](./communication.md#graceful-degradation).
5. `Logging`
  * Whether the SDK logs at all, the verbosity, and the destination of the log must all be configurable.
5. `Audit logging enabled`
  * If audit logging is enabled, the SDK should record additional highly verbose debugging information at the `DEBUG` logging level.  The default value for this setting must be `false`.

## No-op behavior

When the Telemetry API is in use by customers it will lead to API calls being used (possibly extensively) throughout customer code. If the customer needs to quickly disable these API calls the SDK must provide a no-op implementation that the customer can swap in without requiring that they modify all API call sites.

By providing a no-op implementation this means that any call to the Telemetry API will effectively have zero cost until a real implementation is swapped back in.

# Logging

<<<<<<< HEAD
SDK implementations should log troubleshooting and error information by whatever means is the most idiomatic for the language. SDKs must provide a mechanism to configure the destination and verbosity of the log, and a way to disable the SDK's logging.
When using the default configuration, the SDK should not log.
=======
SDK implementations should log troubleshooting and error information by whatever means is the most idiomatic for the language. The user must be able to change the destination and verbosity of the log, and to disable the SDK's logging. 
>>>>>>> bae3329c

When enabled, SDKs should primarily use three logging levels: `ERROR`,`INFO`, `DEBUG`,
with `DEBUG` being the most verbose and `ERROR` the least.  SDKs should log:

* `ERROR` level messages only in error cases
  * _example_: if the connection to New Relic is refused
  ```
  ERROR : Failed to open TCP connection to #{config.host_url} (Connection refused - connect(2))
  ```
* `INFO` level messages sparingly
  * _example_: on startup after the config has been processed listing the configured options:
  ```
  INFO : New Relic Telemetry SDK started
  INFO : Connecting to #{config.host_url}
  INFO : Harvesting every #{config.harvest_interval} seconds
  ```
* `DEBUG` level messages as much as necessary for SDK supportability
  * _example_: when handling responses from the Metric API backend:
  ```
  DEBUG : Reported 403, Forbidden
  DEBUG : Reported 202, Accepted
  ```

If audit logging is enabled in the SDK configuration, additional highly verbose debugging information should be logged at the `DEBUG` level:
  * _example_: every payload sent to the Metric API backend:
  ```
  DEBUG : Sent payload: '{ ... a large json payload here ...}'
  ```<|MERGE_RESOLUTION|>--- conflicted
+++ resolved
@@ -26,12 +26,9 @@
 
 # Logging
 
-<<<<<<< HEAD
-SDK implementations should log troubleshooting and error information by whatever means is the most idiomatic for the language. SDKs must provide a mechanism to configure the destination and verbosity of the log, and a way to disable the SDK's logging.
-When using the default configuration, the SDK should not log.
-=======
-SDK implementations should log troubleshooting and error information by whatever means is the most idiomatic for the language. The user must be able to change the destination and verbosity of the log, and to disable the SDK's logging. 
->>>>>>> bae3329c
+SDK implementations should log troubleshooting and error information by whatever means is
+the most idiomatic for the language. SDKs must provide a mechanism to configure the
+destination and verbosity of the log, and a way to disable the SDK's logging.
 
 When enabled, SDKs should primarily use three logging levels: `ERROR`,`INFO`, `DEBUG`,
 with `DEBUG` being the most verbose and `ERROR` the least.  SDKs should log:
